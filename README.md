--- conflicted
+++ resolved
@@ -1,5 +1,4 @@
 # Miniflux Plugin for KOReader
-<<<<<<< HEAD
 
 This plugin provides integration with [Miniflux](https://miniflux.app/), a minimalist RSS reader, allowing you to read your RSS entries directly in KOReader.
 
@@ -264,6 +263,4 @@
 The output plugin will be located in the `dist/miniflux.koplugin` directory.
 
 ### CI Consistency
-The Continuous Integration (CI) process executed via GitHub Actions also uses Taskfile (`task ci_minify`) to perform the minification. This ensures that the build process is consistent between local development and the automated CI environment. Developers primarily use the local tasks like `task minify`.
-=======
->>>>>>> 1bc827b8
+The Continuous Integration (CI) process executed via GitHub Actions also uses Taskfile (`task ci_minify`) to perform the minification. This ensures that the build process is consistent between local development and the automated CI environment. Developers primarily use the local tasks like `task minify`.